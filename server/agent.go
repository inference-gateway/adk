package server

import (
	"context"
	"fmt"

	cloudevents "github.com/cloudevents/sdk-go/v2"
	config "github.com/inference-gateway/adk/server/config"
	utils "github.com/inference-gateway/adk/server/utils"
	types "github.com/inference-gateway/adk/types"
	zap "go.uber.org/zap"
)

// OpenAICompatibleAgent represents an agent that can interact with OpenAI-compatible LLM APIs and execute tools
// The agent is stateless and does not maintain conversation history
// Tools are configured during agent creation via the toolbox
// All agent execution is event-driven via RunWithStream
type OpenAICompatibleAgent interface {
	// RunWithStream processes a conversation and returns a streaming response
	// Uses the agent's configured toolbox for tool execution
	// Events are emitted for deltas, tool execution, completions, and errors
	RunWithStream(ctx context.Context, messages []types.Message) (<-chan cloudevents.Event, error)
}

// OpenAICompatibleAgentImpl is the implementation of OpenAICompatibleAgent
// This implementation is stateless and does not maintain conversation history
type OpenAICompatibleAgentImpl struct {
	logger           *zap.Logger
	llmClient        LLMClient
	toolBox          ToolBox
	callbackExecutor CallbackExecutor
	converter        utils.MessageConverter
	config           *config.AgentConfig
}

// NewOpenAICompatibleAgent creates a new OpenAICompatibleAgentImpl
func NewOpenAICompatibleAgent(logger *zap.Logger) *OpenAICompatibleAgentImpl {
	defaultConfig := &config.AgentConfig{
		MaxChatCompletionIterations: 10,
		SystemPrompt:                "You are a helpful AI assistant.",
	}
	return &OpenAICompatibleAgentImpl{
		logger:    logger,
		converter: utils.NewOptimizedMessageConverter(logger),
		config:    defaultConfig,
	}
}

// NewOpenAICompatibleAgentWithConfig creates a new OpenAICompatibleAgentImpl with configuration
func NewOpenAICompatibleAgentWithConfig(logger *zap.Logger, cfg *config.AgentConfig) *OpenAICompatibleAgentImpl {
	return &OpenAICompatibleAgentImpl{
		logger:    logger,
		converter: utils.NewOptimizedMessageConverter(logger),
		config:    cfg,
	}
}

// NewOpenAICompatibleAgentWithLLM creates a new agent with an LLM client
func NewOpenAICompatibleAgentWithLLM(logger *zap.Logger, llmClient LLMClient) *OpenAICompatibleAgentImpl {
	agent := NewOpenAICompatibleAgent(logger)
	agent.llmClient = llmClient
	return agent
}

// NewOpenAICompatibleAgentWithLLMConfig creates a new agent with LLM configuration
func NewOpenAICompatibleAgentWithLLMConfig(logger *zap.Logger, config *config.AgentConfig) (*OpenAICompatibleAgentImpl, error) {
	client, err := NewOpenAICompatibleLLMClient(config, logger)
	if err != nil {
		return nil, fmt.Errorf("failed to create llm client: %w", err)
	}

	agent := NewOpenAICompatibleAgentWithConfig(logger, config)
	agent.llmClient = client
	return agent, nil
}

// SetLLMClient sets the LLM client for the agent
func (a *OpenAICompatibleAgentImpl) SetLLMClient(client LLMClient) {
	a.llmClient = client
}

// SetToolBox sets the tool box for the agent
func (a *OpenAICompatibleAgentImpl) SetToolBox(toolBox ToolBox) {
	a.toolBox = toolBox
<<<<<<< HEAD
}

// SetCallbackExecutor sets the callback executor for the agent
func (a *OpenAICompatibleAgentImpl) SetCallbackExecutor(executor CallbackExecutor) {
	a.callbackExecutor = executor
}

// GetCallbackExecutor returns the callback executor for the agent if available or a provided default
func (a *OpenAICompatibleAgentImpl) GetCallbackExecutor() CallbackExecutor {
	if a.callbackExecutor == nil {
		return NewCallbackExecutor(nil, a.logger)
	}
	return a.callbackExecutor
}

// Run processes a conversation and returns the assistant's response along with additional messages
func (a *OpenAICompatibleAgentImpl) Run(ctx context.Context, messages []types.Message) (*AgentResponse, error) {
	if a.llmClient == nil {
		return nil, fmt.Errorf("no LLM client configured for agent")
	}

	conversation, err := a.converter.ConvertToSDK(messages)
	if err != nil {
		return nil, fmt.Errorf("failed to convert messages to SDK format: %w", err)
	}

	if a.config != nil && a.config.SystemPrompt != "" {
		systemMessage := sdk.Message{
			Role:    sdk.System,
			Content: a.config.SystemPrompt,
		}
		conversation = append([]sdk.Message{systemMessage}, conversation...)
	}

	maxIterations := 10
	if a.config != nil && a.config.MaxChatCompletionIterations > 0 {
		maxIterations = a.config.MaxChatCompletionIterations
	}

	var tools []sdk.ChatCompletionTool
	if a.toolBox != nil {
		tools = a.toolBox.GetTools()
	}

	var additionalMessages []types.Message

	for iteration := 0; iteration < maxIterations; iteration++ {
		response, err := a.llmClient.CreateChatCompletion(ctx, conversation, tools...)
		if err != nil {
			return nil, fmt.Errorf("failed to create chat completion: %w", err)
		}

		if len(response.Choices) == 0 {
			return nil, fmt.Errorf("no choices returned from LLM")
		}

		assistantMessage := response.Choices[0].Message

		conversation = append(conversation, assistantMessage)

		assistantA2A, err := a.converter.ConvertFromSDK(assistantMessage)
		if err != nil {
			return nil, fmt.Errorf("failed to convert assistant message to A2A format: %w", err)
		}

		if assistantMessage.ToolCalls == nil || len(*assistantMessage.ToolCalls) == 0 || a.toolBox == nil {
			return &AgentResponse{
				Response:           assistantA2A,
				AdditionalMessages: additionalMessages,
			}, nil
		}

		additionalMessages = append(additionalMessages, *assistantA2A)

		for _, toolCall := range *assistantMessage.ToolCalls {
			if toolCall.Function.Name == "" {
				continue
			}

			var args map[string]any
			var result string
			var toolErr error

			err := json.Unmarshal([]byte(toolCall.Function.Arguments), &args)
			if err != nil {
				a.logger.Error("failed to parse tool arguments", zap.String("tool", toolCall.Function.Name), zap.Error(err))
				return &AgentResponse{
					Response: &types.Message{
						Kind:      "message",
						MessageID: fmt.Sprintf("tool-error-%s", toolCall.Id),
						Role:      "tool",
						Parts: []types.Part{
							map[string]any{
								"kind": "text",
								"text": fmt.Sprintf("Error parsing tool arguments: %s", err.Error()),
							},
						},
					},
				}, err
			}

			if toolCall.Function.Name == "input_required" {
				a.logger.Debug("input_required tool called",
					zap.String("tool_call_id", toolCall.Id),
					zap.String("message", toolCall.Function.Arguments))
				inputMessage := args["message"].(string)
				return &AgentResponse{
					Response: &types.Message{
						Kind:      "input_required",
						MessageID: fmt.Sprintf("input-required-%s", toolCall.Id),
						Role:      "assistant",
						Parts: []types.Part{
							map[string]any{
								"kind": "text",
								"text": inputMessage,
							},
						},
					},
				}, nil
			}

			result, toolErr = a.toolBox.ExecuteTool(ctx, toolCall.Function.Name, args)
			if toolErr != nil {
				a.logger.Error("failed to execute tool", zap.String("tool", toolCall.Function.Name), zap.Error(toolErr))
				result = fmt.Sprintf("Tool execution failed: %s", toolErr.Error())
			}

			toolMessage := sdk.Message{
				Role:       sdk.Tool,
				Content:    result,
				ToolCallId: &toolCall.Id,
			}
			conversation = append(conversation, toolMessage)

			toolA2A := &types.Message{
				Kind:      "message",
				MessageID: fmt.Sprintf("tool-%s-%d", toolCall.Function.Name, time.Now().UnixNano()),
				Role:      "tool",
				Parts: []types.Part{
					map[string]any{
						"kind": "data",
						"data": map[string]any{
							"tool_call_id": toolCall.Id,
							"tool_name":    toolCall.Function.Name,
							"result":       result,
							"error":        toolErr != nil,
						},
					},
				},
			}
			additionalMessages = append(additionalMessages, *toolA2A)
		}
	}

	return nil, fmt.Errorf("maximum iterations (%d) reached without final response", maxIterations)
=======
>>>>>>> 54e5e716
}<|MERGE_RESOLUTION|>--- conflicted
+++ resolved
@@ -82,7 +82,6 @@
 // SetToolBox sets the tool box for the agent
 func (a *OpenAICompatibleAgentImpl) SetToolBox(toolBox ToolBox) {
 	a.toolBox = toolBox
-<<<<<<< HEAD
 }
 
 // SetCallbackExecutor sets the callback executor for the agent
@@ -96,148 +95,4 @@
 		return NewCallbackExecutor(nil, a.logger)
 	}
 	return a.callbackExecutor
-}
-
-// Run processes a conversation and returns the assistant's response along with additional messages
-func (a *OpenAICompatibleAgentImpl) Run(ctx context.Context, messages []types.Message) (*AgentResponse, error) {
-	if a.llmClient == nil {
-		return nil, fmt.Errorf("no LLM client configured for agent")
-	}
-
-	conversation, err := a.converter.ConvertToSDK(messages)
-	if err != nil {
-		return nil, fmt.Errorf("failed to convert messages to SDK format: %w", err)
-	}
-
-	if a.config != nil && a.config.SystemPrompt != "" {
-		systemMessage := sdk.Message{
-			Role:    sdk.System,
-			Content: a.config.SystemPrompt,
-		}
-		conversation = append([]sdk.Message{systemMessage}, conversation...)
-	}
-
-	maxIterations := 10
-	if a.config != nil && a.config.MaxChatCompletionIterations > 0 {
-		maxIterations = a.config.MaxChatCompletionIterations
-	}
-
-	var tools []sdk.ChatCompletionTool
-	if a.toolBox != nil {
-		tools = a.toolBox.GetTools()
-	}
-
-	var additionalMessages []types.Message
-
-	for iteration := 0; iteration < maxIterations; iteration++ {
-		response, err := a.llmClient.CreateChatCompletion(ctx, conversation, tools...)
-		if err != nil {
-			return nil, fmt.Errorf("failed to create chat completion: %w", err)
-		}
-
-		if len(response.Choices) == 0 {
-			return nil, fmt.Errorf("no choices returned from LLM")
-		}
-
-		assistantMessage := response.Choices[0].Message
-
-		conversation = append(conversation, assistantMessage)
-
-		assistantA2A, err := a.converter.ConvertFromSDK(assistantMessage)
-		if err != nil {
-			return nil, fmt.Errorf("failed to convert assistant message to A2A format: %w", err)
-		}
-
-		if assistantMessage.ToolCalls == nil || len(*assistantMessage.ToolCalls) == 0 || a.toolBox == nil {
-			return &AgentResponse{
-				Response:           assistantA2A,
-				AdditionalMessages: additionalMessages,
-			}, nil
-		}
-
-		additionalMessages = append(additionalMessages, *assistantA2A)
-
-		for _, toolCall := range *assistantMessage.ToolCalls {
-			if toolCall.Function.Name == "" {
-				continue
-			}
-
-			var args map[string]any
-			var result string
-			var toolErr error
-
-			err := json.Unmarshal([]byte(toolCall.Function.Arguments), &args)
-			if err != nil {
-				a.logger.Error("failed to parse tool arguments", zap.String("tool", toolCall.Function.Name), zap.Error(err))
-				return &AgentResponse{
-					Response: &types.Message{
-						Kind:      "message",
-						MessageID: fmt.Sprintf("tool-error-%s", toolCall.Id),
-						Role:      "tool",
-						Parts: []types.Part{
-							map[string]any{
-								"kind": "text",
-								"text": fmt.Sprintf("Error parsing tool arguments: %s", err.Error()),
-							},
-						},
-					},
-				}, err
-			}
-
-			if toolCall.Function.Name == "input_required" {
-				a.logger.Debug("input_required tool called",
-					zap.String("tool_call_id", toolCall.Id),
-					zap.String("message", toolCall.Function.Arguments))
-				inputMessage := args["message"].(string)
-				return &AgentResponse{
-					Response: &types.Message{
-						Kind:      "input_required",
-						MessageID: fmt.Sprintf("input-required-%s", toolCall.Id),
-						Role:      "assistant",
-						Parts: []types.Part{
-							map[string]any{
-								"kind": "text",
-								"text": inputMessage,
-							},
-						},
-					},
-				}, nil
-			}
-
-			result, toolErr = a.toolBox.ExecuteTool(ctx, toolCall.Function.Name, args)
-			if toolErr != nil {
-				a.logger.Error("failed to execute tool", zap.String("tool", toolCall.Function.Name), zap.Error(toolErr))
-				result = fmt.Sprintf("Tool execution failed: %s", toolErr.Error())
-			}
-
-			toolMessage := sdk.Message{
-				Role:       sdk.Tool,
-				Content:    result,
-				ToolCallId: &toolCall.Id,
-			}
-			conversation = append(conversation, toolMessage)
-
-			toolA2A := &types.Message{
-				Kind:      "message",
-				MessageID: fmt.Sprintf("tool-%s-%d", toolCall.Function.Name, time.Now().UnixNano()),
-				Role:      "tool",
-				Parts: []types.Part{
-					map[string]any{
-						"kind": "data",
-						"data": map[string]any{
-							"tool_call_id": toolCall.Id,
-							"tool_name":    toolCall.Function.Name,
-							"result":       result,
-							"error":        toolErr != nil,
-						},
-					},
-				},
-			}
-			additionalMessages = append(additionalMessages, *toolA2A)
-		}
-	}
-
-	return nil, fmt.Errorf("maximum iterations (%d) reached without final response", maxIterations)
-=======
->>>>>>> 54e5e716
 }