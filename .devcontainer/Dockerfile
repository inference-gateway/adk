FROM mcr.microsoft.com/devcontainers/go:2-1.25-bookworm

<<<<<<< HEAD
ENV TASK_VERSION=v3.43.3 \
=======
ENV TASK_VERSION=v3.45.4 \
>>>>>>> 432145a5
    GOLANG_CI_LINT_VERSION=v2.4.0 \
    GITHUB_CLI_VERSION=2.74.0 \
    NODE_VERSION=lts \
    SEMANTIC_RELEASE_VERSION=v24.2.9

RUN apt-get update && \
    # Determine architecture
    architecture=$(uname -m); \
    architecture_pretty="arm64"; \
    if [ "$architecture" = "x86_64" ]; then \
    architecture_pretty="amd64"; \
    fi && \
    echo "Installing depenenices for ${architecture}" && \
    # Install networking utilities
    apt-get install -y file iputils-ping dnsutils && \
    # Install Node.js for Spectral
    curl -fsSL https://deb.nodesource.com/setup_${NODE_VERSION}.x | bash - && \
    apt-get install -y nodejs && \
    # Install Task
    curl -s https://taskfile.dev/install.sh | sh -s -- -b /usr/local/bin ${TASK_VERSION} && \
    # Install golangci-lint
    curl -fsSL https://raw.githubusercontent.com/golangci/golangci-lint/master/install.sh | sh -s -- -b /usr/local/bin ${GOLANG_CI_LINT_VERSION} && \
    # Install GitHub CLI
    curl -fsSL https://github.com/cli/cli/releases/download/v${GITHUB_CLI_VERSION}/gh_${GITHUB_CLI_VERSION}_linux_${architecture_pretty}.tar.gz -o /tmp/gh_${GITHUB_CLI_VERSION}_linux_${architecture_pretty}.tar.gz && \
    tar -xzf /tmp/gh_${GITHUB_CLI_VERSION}_linux_${architecture_pretty}.tar.gz -C /tmp && \
    chmod +x /tmp/gh_${GITHUB_CLI_VERSION}_linux_${architecture_pretty}/bin/gh && \
    mv /tmp/gh_${GITHUB_CLI_VERSION}_linux_${architecture_pretty}/bin/gh /usr/local/bin/gh && \
    # Install semantic-release and plugins
    npm install -g semantic-release@${SEMANTIC_RELEASE_VERSION} \
                   @semantic-release/changelog \
                   @semantic-release/git \
                   @semantic-release/github \
                   conventional-changelog-cli \
                   conventional-changelog-conventionalcommits && \
    # Install js-yaml for converting JSON RPC schema to YAML
    npm i -g js-yaml@4.1.0 && \
    # Install Claude code
    npm i -g @anthropic-ai/claude-code && \
    # Install prettier
    npm i -g prettier && \
    # Clean up
    apt-get clean && \
    rm -rf /var/lib/apt/lists/*

USER vscode

RUN go install github.com/inference-gateway/tools/cmd/generator@v0.1.1

# Use Powerlevel10k theme
RUN git clone --depth=1 https://github.com/romkatv/powerlevel10k.git /home/vscode/.powerlevel10k

# Configure Powerlevel10k
RUN echo 'source /home/vscode/.powerlevel10k/powerlevel10k.zsh-theme' >> /home/vscode/.zshrc && \
    echo 'POWERLEVEL9K_DISABLE_CONFIGURATION_WIZARD=true' >> /home/vscode/.zshrc && \
    echo 'POWERLEVEL9K_LEFT_PROMPT_ELEMENTS=(dir vcs)' >> /home/vscode/.zshrc && \
    echo 'POWERLEVEL9K_RIGHT_PROMPT_ELEMENTS=(command_execution_time status)' >> /home/vscode/.zshrc && \
    echo 'POWERLEVEL9K_COMMAND_EXECUTION_TIME_THRESHOLD=0' >> /home/vscode/.zshrc && \
    echo 'POWERLEVEL9K_COMMAND_EXECUTION_TIME_PRECISION=2' >> /home/vscode/.zshrc && \
    echo 'POWERLEVEL9K_COMMAND_EXECUTION_TIME_FORMAT="duration"' >> /home/vscode/.zshrc


# Shell completion
RUN echo "source <(gh completion -s zsh)" >> /home/vscode/.zshrc && \
    echo "source <(task --completion zsh)" >> /home/vscode/.zshrc<|MERGE_RESOLUTION|>--- conflicted
+++ resolved
@@ -1,10 +1,6 @@
 FROM mcr.microsoft.com/devcontainers/go:2-1.25-bookworm
 
-<<<<<<< HEAD
-ENV TASK_VERSION=v3.43.3 \
-=======
 ENV TASK_VERSION=v3.45.4 \
->>>>>>> 432145a5
     GOLANG_CI_LINT_VERSION=v2.4.0 \
     GITHUB_CLI_VERSION=2.74.0 \
     NODE_VERSION=lts \
