<h1 align="center">Agent Development Kit (ADK)</h1>

<p align="center">
  <strong>Build powerful, interoperable AI agents with the Agent-to-Agent (A2A) protocol</strong>
</p>

> ⚠️ **Early Stage Warning**: This project is in its early stages of development. Breaking changes are expected as the API evolves and improves. Please use pinned versions in production environments and be prepared to update your code when upgrading versions.

<p align="center">
  <!-- CI Status Badge -->
  <a href="https://github.com/inference-gateway/adk/actions/workflows/ci.yml?query=branch%3Amain">
    <img src="https://github.com/inference-gateway/adk/actions/workflows/ci.yml/badge.svg?branch=main" alt="CI Status"/>
  </a>
  <!-- Release Workflow Badge -->
  <a href="https://github.com/inference-gateway/adk/actions/workflows/release.yml">
    <img src="https://github.com/inference-gateway/adk/actions/workflows/release.yml/badge.svg" alt="Release"/>
  </a>
  <!-- Version Badge -->
  <a href="https://github.com/inference-gateway/adk/releases">
    <img src="https://img.shields.io/github/v/release/inference-gateway/adk?color=blue&style=flat-square" alt="Version"/>
  </a>
  <!-- License Badge -->
  <a href="https://github.com/inference-gateway/adk/blob/main/LICENSE">
    <img src="https://img.shields.io/github/license/inference-gateway/adk?color=blue&style=flat-square" alt="License"/>
  </a>
  <!-- Go Version -->
  <img src="https://img.shields.io/github/go-mod/go-version/inference-gateway/adk?style=flat-square" alt="Go Version"/>
  <!-- Go Report Card -->
  <a href="https://goreportcard.com/report/github.com/inference-gateway/adk">
    <img src="https://goreportcard.com/badge/github.com/inference-gateway/adk?style=flat-square" alt="Go Report Card"/>
  </a>
</p>

---

## Table of Contents

- [Overview](#overview)
  - [What is A2A?](#what-is-a2a)
- [🚀 Quick Start](#-quick-start)
  - [Installation](#installation)
  - [Examples](#examples)
- [✨ Key Features](#-key-features)
- [🛠️ Development](#️-development)
- [📖 API Reference](#-api-reference)
  - [Core Components](#core-components)
  - [Configuration](#configuration)
- [🔧 Advanced Usage](#-advanced-usage)
- [🌐 A2A Ecosystem](#-a2a-ecosystem)
- [📋 Requirements](#-requirements)
- [🐳 Docker Support](#-docker-support)
- [📄 License](#-license)
- [🤝 Contributing](#-contributing)
- [📞 Support](#-support)
- [🔗 Resources](#-resources)

---

## Overview

The **A2A ADK (Agent Development Kit)** is a Go library that simplifies building [Agent-to-Agent (A2A) protocol](https://github.com/inference-gateway/schemas/tree/main/a2a) compatible agents. A2A enables seamless communication between AI agents, allowing them to collaborate, delegate tasks, and share capabilities across different systems and providers.

### What is A2A?

Agent-to-Agent (A2A) is a standardized protocol that enables AI agents to:

- **Communicate** with each other using a unified JSON-RPC interface
- **Delegate tasks** to specialized agents with specific capabilities
- **Stream responses** in real-time for better user experience
- **Authenticate** securely using OIDC/OAuth2
- **Discover capabilities** through standardized agent cards

## 🚀 Quick Start

### Installation

```bash
go get github.com/inference-gateway/adk
```

### Examples

For complete working examples, see the [examples](./examples/) directory:

- **[Minimal](./examples/minimal/)** - Basic A2A server without AI capabilities
- **[AI-Powered](./examples/ai-powered/)** - Full A2A server with LLM integration
- **[Static Agent Card](./examples/static-agent-card/)** - JSON-based agent metadata management
- **[Default Handlers](./examples/default-handlers/)** - Built-in task processing
- **[Streaming](./examples/streaming/)** - Real-time streaming responses

#### Getting Started

To run any example:

```bash
cd examples/minimal/server
go run main.go
```

Each example includes its own README with setup instructions and usage details.

## ✨ Key Features

### Core Capabilities

- 🤖 **A2A Protocol Compliance**: Full implementation of the Agent-to-Agent communication standard
- 🔌 **Multi-Provider Support**: Works with OpenAI, Ollama, Groq, Cohere, and other LLM providers
- 🌊 **Real-time Streaming**: Stream responses as they're generated from language models
- 🔧 **Custom Tools**: Easy integration of custom tools and capabilities
- 🔐 **Secure Authentication**: Built-in OIDC/OAuth2 authentication support
- 📨 **Push Notifications**: Webhook notifications for real-time task state updates
- ⏸️ **Task Pausing**: Built-in support for input-required state pausing and resumption
- 🗄️ **Multiple Storage Backends**: Support for in-memory and Redis storage with horizontal scaling

### Developer Experience

- ⚙️ **Environment Configuration**: Simple setup through environment variables
- 📊 **Task Management**: Built-in task queuing, polling, and lifecycle management
- 🏗️ **Extensible Architecture**: Pluggable components for custom business logic
- 📚 **Type-Safe**: Generated types from A2A schema for compile-time safety
- 🧪 **Well Tested**: Comprehensive test coverage with table-driven tests

### Enterprise Ready

- 🌿 **Lightweight**: Optimized binary size for efficient deployment
- 🛡️ **Production Hardened**: Configurable timeouts, TLS support, and error handling
- ☸️ **Cloud Native**: Ready for cloud-native deployments and orchestration
- 📊 **Observability**: OpenTelemetry integration for monitoring and tracing

## 🛠️ Development

### Quick Setup

```bash
# Clone the repository
git clone https://github.com/inference-gateway/adk.git
cd adk

# Install dependencies
go mod download

# Install pre-commit hook
task precommit:install
```

### Essential Tasks

| Task                       | Description                               |
| -------------------------- | ----------------------------------------- |
| `task a2a:download-schema` | Download the latest A2A schema            |
| `task a2a:generate-types`  | Generate Go types from A2A schema         |
| `task lint`                | Run linting and code quality checks       |
| `task test`                | Run all tests                             |
| `task precommit:install`   | Install Git pre-commit hook (recommended) |

### Build-Time Agent Metadata

The ADK supports injecting agent metadata at build time using Go linker flags (LD flags). This makes agent information immutable and embedded in the binary, which is useful for production deployments.

#### Available LD Flags

The following build-time metadata variables can be set via LD flags:

- **`BuildAgentName`** - The agent's display name
- **`BuildAgentDescription`** - A description of the agent's capabilities
- **`BuildAgentVersion`** - The agent's version number

#### Usage Examples

**Simple A2A Server Example:**

```go
package main

import (
	"context"
	"fmt"
	"log"
	"os"
	"os/signal"
	"syscall"
	"time"

	zap "go.uber.org/zap"

	server "github.com/inference-gateway/adk/server"
	config "github.com/inference-gateway/adk/server/config"
	types "github.com/inference-gateway/adk/types"
)

func main() {
	fmt.Println("🤖 Starting Simple A2A Server...")

	// Initialize logger
	logger, err := zap.NewDevelopment()
	if err != nil {
		log.Fatalf("failed to create logger: %v", err)
	}
	defer logger.Sync()

	// Get port from environment or use default
	port := os.Getenv("PORT")
	if port == "" {
		port = "8080"
	}

	// Configuration
	cfg := config.Config{
		AgentName:        "simple-agent",
		AgentDescription: "A simple A2A server with default handlers",
		AgentVersion:     "0.1.0",
		Debug:            true,
		QueueConfig: config.QueueConfig{
			CleanupInterval: 5 * time.Minute,
		},
		ServerConfig: config.ServerConfig{
			Port: port,
		},
	}

	// Build and start server with default handlers
	a2aServer, err := server.NewA2AServerBuilder(cfg, logger).
		WithDefaultTaskHandlers().
		WithAgentCard(types.AgentCard{
			Name:            cfg.AgentName,
			Description:     cfg.AgentDescription,
			Version:         cfg.AgentVersion,
			URL:             fmt.Sprintf("http://localhost:%s", port),
			ProtocolVersion: "0.3.0",
			Capabilities: types.AgentCapabilities{
				Streaming:              &[]bool{true}[0],
				PushNotifications:      &[]bool{false}[0],
				StateTransitionHistory: &[]bool{false}[0],
			},
			DefaultInputModes:  []string{"text/plain"},
			DefaultOutputModes: []string{"text/plain"},
			Skills:             []types.AgentSkill{},
		}).
		Build()
	if err != nil {
		logger.Fatal("failed to create A2A server", zap.Error(err))
	}

	logger.Info("✅ server created")

	// Start server
	ctx, cancel := context.WithCancel(context.Background())
	defer cancel()

	go func() {
		if err := a2aServer.Start(ctx); err != nil {
			logger.Fatal("server failed to start", zap.Error(err))
		}
	}()

	logger.Info("🌐 server running on port " + port)

	// Wait for shutdown signal
	quit := make(chan os.Signal, 1)
	signal.Notify(quit, syscall.SIGINT, syscall.SIGTERM)
	<-quit

	logger.Info("🛑 shutting down...")

	// Graceful shutdown
	shutdownCtx, shutdownCancel := context.WithTimeout(context.Background(), 5*time.Second)
	defer shutdownCancel()

	if err := a2aServer.Stop(shutdownCtx); err != nil {
		logger.Error("shutdown error", zap.Error(err))
	} else {
		logger.Info("✅ goodbye!")
	}
}
```

See the [Docker Support](#-docker-support) section for containerized builds.

---

**For detailed development workflows, testing guidelines, and contribution processes, see the [Contributing Guide](./CONTRIBUTING.md).**

## 📖 API Reference

### Core Components

#### A2AServer

The main server interface that handles A2A protocol communication. See [server examples](./examples/) for complete implementation details.

#### A2AServerBuilder

Build A2A servers with custom configurations using a fluent interface. The builder provides methods for:

- `WithAgent()` - Configure AI agent integration
- `WithDefaultTaskHandlers()` - Use built-in task processing
- `WithBackgroundTaskHandler()` - Custom background task handling
- `WithStreamingTaskHandler()` - Custom streaming task handling
- `WithAgentCardFromFile()` - Load agent metadata from JSON

See [examples](./examples/) for complete usage patterns.

#### Task Handler Interfaces

The ADK provides two distinct interfaces for handling tasks:

- **`TaskHandler`** - For background/polling scenarios (message/send)
- **`StreamableTaskHandler`** - For real-time streaming scenarios (message/stream)

Streaming handlers require an agent to be configured. See [task handler examples](./examples/) for implementation details.

#### AgentBuilder

Build OpenAI-compatible agents using a fluent interface. Supports:

- Custom LLM clients
- System prompts and conversation limits
- Tool integration
- Configuration management

See [AI-powered examples](./examples/ai-powered/) for complete agent setup.

#### A2AClient

Client interface for communicating with A2A servers. Supports:

- Task sending and streaming
- Health monitoring
- Agent card retrieval
- Custom configuration

See [client examples](./examples/client/) for usage patterns.

#### Agent Health Monitoring

Monitor agent operational status with three health states:

- `healthy`: Fully operational
- `degraded`: Partially operational
- `unhealthy`: Not operational

See [client examples](./examples/) for implementation.

### LLM Client

Create OpenAI-compatible LLM clients for agent integration. See [AI examples](./examples/ai-powered/) for setup details.

### Configuration

Configure your A2A agent using environment variables. All configuration is optional and includes sensible defaults.

#### Core Server Configuration

| Variable                           | Default                        | Description                                |
| ---------------------------------- | ------------------------------ | ------------------------------------------ |
| `PORT`                             | `8080`                         | Server port                                |
| `DEBUG`                            | `false`                        | Enable debug logging                       |
| `AGENT_URL`                        | `http://helloworld-agent:8080` | Agent URL for internal references          |
| `STREAMING_STATUS_UPDATE_INTERVAL` | `1s`                           | How often to send streaming status updates |

#### Agent & LLM Configuration

| Variable                                      | Default | Description                                  |
| --------------------------------------------- | ------- | -------------------------------------------- |
| `AGENT_CLIENT_PROVIDER`                       | -       | LLM provider (openai, anthropic, groq, etc.) |
| `AGENT_CLIENT_MODEL`                          | -       | Model name (e.g., `openai/gpt-4`)            |
| `AGENT_CLIENT_BASE_URL`                       | -       | Custom LLM endpoint URL                      |
| `AGENT_CLIENT_API_KEY`                        | -       | API key for LLM provider                     |
| `AGENT_CLIENT_TIMEOUT`                        | `30s`   | Request timeout                              |
| `AGENT_CLIENT_MAX_RETRIES`                    | `3`     | Maximum retry attempts                       |
| `AGENT_CLIENT_MAX_CHAT_COMPLETION_ITERATIONS` | `10`    | Max chat completion rounds                   |
| `AGENT_CLIENT_MAX_TOKENS`                     | `4096`  | Maximum tokens per response                  |
| `AGENT_CLIENT_TEMPERATURE`                    | `0.7`   | LLM temperature (0.0-2.0)                    |
| `AGENT_CLIENT_SYSTEM_PROMPT`                  | -       | System prompt for the agent                  |

#### Agent Capabilities

| Variable                                | Default | Description                  |
| --------------------------------------- | ------- | ---------------------------- |
| `CAPABILITIES_STREAMING`                | `true`  | Enable streaming responses   |
| `CAPABILITIES_PUSH_NOTIFICATIONS`       | `false` | Enable webhook notifications |
| `CAPABILITIES_STATE_TRANSITION_HISTORY` | `false` | Track state changes          |

#### Authentication (Optional)

| Variable             | Default | Description                |
| -------------------- | ------- | -------------------------- |
| `AUTH_ENABLE`        | `false` | Enable OIDC authentication |
| `AUTH_ISSUER_URL`    | -       | OIDC issuer URL            |
| `AUTH_CLIENT_ID`     | -       | OIDC client ID             |
| `AUTH_CLIENT_SECRET` | -       | OIDC client secret         |

#### Task Management

| Variable                             | Default | Description                                 |
| ------------------------------------ | ------- | ------------------------------------------- |
| `TASK_RETENTION_MAX_COMPLETED_TASKS` | `100`   | Max completed tasks to keep (0 = unlimited) |
| `TASK_RETENTION_MAX_FAILED_TASKS`    | `50`    | Max failed tasks to keep (0 = unlimited)    |
| `TASK_RETENTION_CLEANUP_INTERVAL`    | `5m`    | Cleanup frequency (0 = manual only)         |

#### Storage Configuration (Optional)

| Variable                 | Default  | Description                                      |
| ------------------------ | -------- | ------------------------------------------------ |
| `QUEUE_PROVIDER`         | `memory` | Storage backend: `memory` or `redis`             |
| `QUEUE_URL`              | -        | Redis connection URL (required when using Redis) |
| `QUEUE_MAX_SIZE`         | `100`    | Maximum queue size                               |
| `QUEUE_CLEANUP_INTERVAL` | `30s`    | How often to clean up completed tasks            |

**Storage Backends:**

- **Memory Storage (Default)**: Fast in-memory storage for development and single-instance deployments
- **Redis Storage**: Persistent storage with horizontal scaling support for production deployments

**Redis Configuration Examples:**

```bash
# Basic Redis setup
export QUEUE_PROVIDER=redis
export QUEUE_URL=redis://localhost:6379

# Redis with authentication
export QUEUE_URL=redis://:password@localhost:6379
export QUEUE_URL=redis://username:password@localhost:6379

# Redis with specific database
export QUEUE_URL=redis://localhost:6379/1

# Redis with TLS (Redis 6.0+)
export QUEUE_URL=rediss://username:password@redis.example.com:6380/0
```

**Benefits of Redis Storage:**

- ✅ **Persistent Tasks** - Tasks survive server restarts
- ✅ **Distributed Processing** - Multiple server instances can share the same queue
- ✅ **High Performance** - Redis provides fast task queuing and retrieval
- ✅ **Task History** - Completed and failed tasks are retained based on configuration
- ✅ **Horizontal Scaling** - Scale to N number of A2A servers processing the same queue

#### TLS Configuration (Optional)

| Variable               | Default | Description             |
| ---------------------- | ------- | ----------------------- |
| `SERVER_TLS_ENABLE`    | `false` | Enable TLS/HTTPS        |
| `SERVER_TLS_CERT_PATH` | -       | Path to TLS certificate |
| `SERVER_TLS_KEY_PATH`  | -       | Path to TLS private key |

#### Telemetry (Optional)

| Variable                 | Default     | Description              |
| ------------------------ | ----------- | ------------------------ |
| `TELEMETRY_ENABLE`       | `false`     | Enable OpenTelemetry     |
| `TELEMETRY_ENDPOINT`     | -           | OTLP endpoint URL        |
| `TELEMETRY_SERVICE_NAME` | `a2a-agent` | Service name for tracing |

#### Example Configuration

See [configuration examples](./examples/) for complete setup patterns, including environment variables, custom config structs, and programmatic overrides.

## 🔧 Advanced Usage

For detailed implementation examples and patterns, see the [examples](./examples/) directory:

<<<<<<< HEAD
```go
// Create toolbox with custom tools
toolBox := server.NewDefaultToolBox()

// Add custom tools (see Custom Tools section below)
weatherTool := server.NewBasicTool(/* ... */)
toolBox.AddTool(weatherTool)

// Build a fully configured agent
agent, err := server.NewAgentBuilder(logger).
    WithConfig(cfg).
    WithLLMClient(llmClient).
    WithToolBox(toolBox).
    WithSystemPrompt("You are a comprehensive AI assistant with weather capabilities.").
    WithMaxChatCompletion(20).
    WithMaxConversationHistory(50).
    Build()
if err != nil {
    // handle error
}

// Use the agent in your server
a2aServer, err := server.NewA2AServerBuilder(serverCfg, logger).
    WithAgent(agent).
    WithAgentCardFromFile(".well-known/agent-card.json").
    Build()
if err != nil {
    // handle error
}
```

### Custom Tools

Create custom tools to extend your agent's capabilities.

#### Toolbox Creation

The ADK provides two ways to create a toolbox:

- **`NewDefaultToolBox()`** - Creates a toolbox with built-in tools including:
  - `input_required` - Allows agents to pause tasks and request additional user input when needed

- **`NewToolBox()`** - Creates an empty toolbox for complete customization

```go
// Option 1: Use default toolbox (includes input_required tool)
toolBox := server.NewDefaultToolBox()

// Option 2: Create empty toolbox
toolBox := server.NewToolBox()

// Create a custom tool using NewBasicTool
weatherTool := server.NewBasicTool(
    "get_weather",
    "Get current weather for a location",
    map[string]any{
        "type": "object",
        "properties": map[string]any{
            "location": map[string]any{
                "type":        "string",
                "description": "The city and state, e.g. San Francisco, CA",
            },
        },
        "required": []string{"location"},
    },
    func(ctx context.Context, args map[string]any) (string, error) {
        location := args["location"].(string)

        // Your weather API logic here
        result := getWeather(location)

        response, _ := json.Marshal(result)
        return string(response), nil
    },
)

// Add the tool to the toolbox
toolBox.AddTool(weatherTool)

// Set the toolbox on your agent
agent.SetToolBox(toolBox)
```

### Loading AgentCard from JSON File

Load agent metadata from static JSON files, making it possible to serve agent cards without requiring Go code changes. This approach improves readability and allows non-developers to manage agent configuration.

#### Environment Variable

Configure the JSON file path using:

```bash
# Set the path to your JSON AgentCard file
export AGENT_CARD_FILE_PATH="/path/to/your/.well-known/agent-card.json"
```

#### JSON AgentCard Structure

Create a JSON file following the A2A AgentCard specification:

```json
{
  "name": "Weather Assistant",
  "description": "A specialized AI agent that provides comprehensive weather information",
  "version": "2.1.0",
  "url": "https://weather-agent.example.com",
  "documentationUrl": "https://weather-agent.example.com/docs",
  "iconUrl": "https://weather-agent.example.com/icon.png",
  "capabilities": {
    "streaming": true,
    "pushNotifications": true,
    "stateTransitionHistory": false
  },
  "defaultInputModes": ["text"],
  "defaultOutputModes": ["text", "json"],
  "skills": [
    {
      "id": "current-weather",
      "name": "Current Weather",
      "description": "Get current weather conditions for any location",
      "tags": ["weather", "current", "conditions"],
      "inputModes": ["text"],
      "outputModes": ["text", "json"],
      "examples": [
        "What's the weather in New York?",
        "Current conditions in Tokyo"
      ]
    }
  ],
  "provider": {
    "organization": "Weather Corp",
    "url": "https://weathercorp.example.com"
  },
  "securitySchemes": {
    "apiKey": {
      "type": "apiKey",
      "in": "header",
      "name": "X-API-Key",
      "description": "API key for weather service access"
    }
  },
  "security": [{ "apiKey": [] }]
}
```

#### Using with Server Builder

Load JSON AgentCard using the server builder:

```go
// Automatically load during server creation (if AGENT_CARD_FILE_PATH is set)
a2aServer, err := server.NewA2AServerBuilder(cfg, logger).
    WithAgent(agent).
    Build()
if err != nil {
    // handle error
}

// Or explicitly specify the file path
a2aServer, err := server.NewA2AServerBuilder(cfg, logger).
    WithAgent(agent).
    WithAgentCardFromFile("./.well-known/agent-card.json").
    Build()
if err != nil {
    // handle error
}

// Or load after server creation
if err := a2aServer.LoadAgentCardFromFile("./.well-known/agent-card.json"); err != nil {
    log.Printf("Failed to load agent card: %v", err)
}
```

#### Complete Example

See the complete example at [`examples/server/cmd/json-agentcard/`](./examples/server/cmd/json-agentcard/main.go):

```bash
# Run with default agent card
cd examples/server/cmd/json-agentcard
go run main.go

# Run with custom agent card file
AGENT_CARD_FILE_PATH="./my-custom-card.json" go run main.go

# Run with AI capabilities
export INFERENCE_GATEWAY_URL="http://localhost:3000/v1"
export AGENT_CARD_FILE_PATH="./.well-known/agent-card.json"
go run main.go
```

#### Benefits

- **Improved Readability**: Agent configuration in human-readable JSON format
- **No Code Changes**: Update agent metadata without recompiling
- **Version Control Friendly**: Easy to track changes in agent configuration
- **Team Collaboration**: Non-developers can manage agent metadata
- **Deployment Flexibility**: Different agent cards for different environments

### Task Pausing for User Input

Agents can pause tasks to request additional input from clients using the input-required state:

```go
// Server-side: Pause task for input (TaskManager interface)
err := taskManager.PauseTaskForInput(taskID, &adk.Message{
    Role: "assistant",
    Parts: []adk.Part{{
        Kind: "text",
        Text: "I need additional information. Please provide your preferences:",
    }},
})

// Client-side: Monitor and resume paused tasks
for {
    task, err := client.GetTask(ctx, taskID)
    if err != nil {
        log.Printf("Error getting task: %v", err)
        continue
    }

    switch task.Status.State {
    case adk.TaskStateInputRequired:
        // Display agent's request and get user input
        fmt.Printf("Agent: %s\n", getMessageText(task.Status.Message))
        userInput := getUserInput()

        // Resume task with user input (TaskID in message as per schema)
        _, err = client.SendTask(ctx, adk.MessageSendParams{
            Message: adk.Message{
                Role: "user",
                TaskID: &taskID,  // Resume existing task
                Parts: []adk.Part{{Kind: "text", Text: userInput}},
            },
        })
        if err != nil {
            log.Printf("Error resuming task: %v", err)
        }
    case adk.TaskStateCompleted, adk.TaskStateFailed:
        return task // Task finished
    }

    time.Sleep(2 * time.Second) // Poll interval
}
```

#### Tool Use and MCP Integration

Leverage standard tool use patterns and Model Context Protocol (MCP) with task pausing:

**Tool-Based Pausing:**

```go
// Define a tool that requires user input
inputTool := server.NewBasicTool(
    "request_user_input",
    "Request additional input from the user",
    map[string]any{
        "type": "object",
        "properties": map[string]any{
            "prompt": {"type": "string", "description": "Question for the user"},
        },
    },
    func(ctx context.Context, args map[string]any) (string, error) {
        prompt := args["prompt"].(string)

        // Extract taskID from context (set by agent)
        taskID := ctx.Value("taskID").(string)

        // Pause the task and request input
        err := taskManager.PauseTaskForInput(taskID, &adk.Message{
            Role: "assistant",
            Parts: []adk.Part{{Kind: "text", Text: prompt}},
        })

        return "task_paused_for_input", err
    },
)
```

**MCP Tool Integration:**

```go
// MCP tools can seamlessly pause tasks for user confirmation
mcpConfirmTool := server.NewBasicTool(
    "mcp_confirm_action",
    "Request user confirmation via MCP protocol",
    map[string]any{
        "type": "object",
        "properties": map[string]any{
            "action": {"type": "string", "description": "Action requiring confirmation"},
            "details": {"type": "object", "description": "Action details"},
        },
    },
    func(ctx context.Context, args map[string]any) (string, error) {
        // Use MCP to present structured confirmation request
        confirmationRequest := buildMCPConfirmation(args)

        taskID := ctx.Value("taskID").(string)
        err := taskManager.PauseTaskForInput(taskID, confirmationRequest)

        return "awaiting_mcp_confirmation", err
    },
)
```

This pattern enables agents to seamlessly integrate human-in-the-loop workflows while maintaining tool use standards and MCP compatibility.

### Working with Artifacts

Artifacts enable agents to generate and return rich content beyond simple text responses, including files, structured data, and multi-part content. The ADK provides artifact support for both server and client applications.

#### What are Artifacts?

Artifacts represent files, data structures, or other resources generated during task execution:

- **Text content**: Analysis results, reports, documentation
- **Files**: Generated documents, images, data files
- **Structured data**: JSON objects, analysis results, metadata
- **Multi-part content**: Combinations of the above

#### Server-Side Artifact Creation

```go
import "github.com/inference-gateway/adk/server"

// Create artifact helper
artifactHelper := server.NewArtifactHelper()

// Create different types of artifacts
textArtifact := artifactHelper.CreateTextArtifact(
    "Analysis Report",                    // name
    "Detailed analysis of the request",   // description
    "This is the analysis content...",    // text content
)

// File artifact from bytes
data := []byte("Hello, World!")
mimeType := artifactHelper.GetMimeTypeFromExtension("hello.txt")
fileArtifact := artifactHelper.CreateFileArtifactFromBytes(
    "Generated File",
    "A simple text file",
    "hello.txt",
    data,
    mimeType,
)

// Structured data artifact
analysisData := map[string]any{
    "summary": "Task completed successfully",
    "metrics": map[string]any{
        "processing_time": 1.5,
        "word_count":     150,
    },
    "results": []string{"item1", "item2", "item3"},
}
dataArtifact := artifactHelper.CreateDataArtifact(
    "Analysis Results",
    "Structured analysis data",
    analysisData,
)

// Add artifacts to task
artifactHelper.AddArtifactToTask(task, textArtifact)
artifactHelper.AddArtifactToTask(task, fileArtifact)
artifactHelper.AddArtifactToTask(task, dataArtifact)
```

#### Client-Side Artifact Extraction

```go
import "github.com/inference-gateway/adk/client"

// Create client with artifact support
a2aClient := client.NewClient("http://localhost:8080")
artifactHelper := a2aClient.GetArtifactHelper()

// Send task and extract artifacts
response, err := a2aClient.SendTask(ctx, params)
task, err := artifactHelper.ExtractTaskFromResponse(response)

// Check for artifacts
if artifactHelper.HasArtifacts(task) {
    fmt.Printf("Task contains %d artifacts\n", artifactHelper.GetArtifactCount(task))

    // Get artifacts by type
    textArtifacts := artifactHelper.GetTextArtifacts(task)
    fileArtifacts := artifactHelper.GetFileArtifacts(task)
    dataArtifacts := artifactHelper.GetDataArtifacts(task)

    // Extract content from artifacts
    for _, artifact := range textArtifacts {
        texts := artifactHelper.ExtractTextFromArtifact(&artifact)
        for _, text := range texts {
            fmt.Println("Text content:", text)
        }
    }

    // Process file artifacts
    for _, artifact := range fileArtifacts {
        files, err := artifactHelper.ExtractFileDataFromArtifact(&artifact)
        if err != nil {
            continue
        }

        for _, file := range files {
            if file.IsDataFile() {
                fmt.Printf("File: %s (%d bytes)\n", file.GetFileName(), len(file.Data))
            }
        }
    }
}
```

#### Streaming Artifact Updates

For real-time artifact delivery during streaming responses:

```go
// Server-side: Send artifact updates during streaming
func (h *StreamingHandler) HandleStreamingTask(ctx context.Context, task *types.Task, message *types.Message) (<-chan server.StreamEvent, error) {
    eventsChan := make(chan server.StreamEvent, 100)

    go func() {
        defer close(eventsChan)

        // Create and send artifact update
        artifact := h.artifactHelper.CreateTextArtifact(
            "Streaming Result",
            "Partial result from streaming",
            "Current progress: 50%",
        )

        artifactEvent := h.artifactHelper.CreateTaskArtifactUpdateEvent(
            task.ID,
            task.ContextID,
            artifact,
            boolPtr(false), // append
            boolPtr(false), // lastChunk
        )

        eventsChan <- &server.ArtifactUpdateStreamEvent{
            Event: artifactEvent,
        }
    }()

    return eventsChan, nil
}

// Client-side: Handle streaming artifact updates
eventChan, err := a2aClient.SendTaskStreaming(ctx, params)
if err != nil {
    log.Fatalf("Failed to start streaming: %v", err)
}

for event := range eventChan {
    if artifactEvent, isArtifact := artifactHelper.ExtractArtifactUpdateFromStreamEvent(event); isArtifact {
        fmt.Printf("Received artifact update: %s\n", artifactEvent.Artifact.ArtifactID)

        if artifactEvent.LastChunk != nil && *artifactEvent.LastChunk {
            fmt.Println("Final artifact update received")
        }
    }
}
```

#### Artifacts Server (Optional)

For scenarios where artifacts need to be downloaded directly via HTTP, the ADK provides an optional artifacts server that serves files through REST endpoints:

```go
import (
    "github.com/inference-gateway/adk/server"
    "github.com/inference-gateway/adk/server/config"
)

// Create artifacts server configuration
cfg := &config.ArtifactsConfig{
    Enable: true,
    ServerConfig: config.ArtifactsServerConfig{
        Port: "8081",
        Host: "",
    },
    StorageConfig: config.ArtifactsStorageConfig{
        Provider: "filesystem",  // or "minio", "s3", "gcs"
        BasePath: "./artifacts",
    },
}

// Create artifacts server with filesystem storage
artifactsServer, err := server.NewArtifactsServerBuilder(cfg, logger).
    WithFilesystemStorage("./artifacts", "http://localhost:8081").
    Build()

// Or with MinIO storage
artifactsServer, err := server.NewArtifactsServerBuilder(cfg, logger).
    WithMinIOStorage("localhost:9000", "accesskey", "secretkey", "artifacts", "http://localhost:8081", false).
    Build()

// Start the artifacts server (usually in a goroutine)
go func() {
    if err := artifactsServer.Start(ctx); err != nil {
        logger.Error("Artifacts server failed", zap.Error(err))
    }
}()
```

**Key Features:**

- **Multiple Storage Providers**: Filesystem, MinIO, S3, Google Cloud Storage
- **RESTful Download API**: `GET /artifacts/{artifactId}/{filename}`
- **Security**: Path traversal protection and input sanitization
- **Integration**: Works seamlessly with A2A protocol artifacts via URI references

**Storage Providers:**

- `filesystem`: Local disk storage (default)
- `minio`: MinIO object storage
- `s3`: Amazon S3 (planned)
- `gcs`: Google Cloud Storage (planned)

**Integration with A2A Protocol:**

```go
// In your task handler, store files and reference them via URIs
url, err := artifactsServer.GetStorage().Store(ctx, artifactID, "report.pdf", pdfData)
if err != nil {
    return err
}

// Create artifact with downloadable URI
artifact := artifactHelper.CreateFileArtifactFromURI(
    "Analysis Report",
    "Downloadable PDF report",
    "report.pdf",
    url, // Points to artifacts server endpoint
    stringPtr("application/pdf"),
)
```

#### Complete Examples

For comprehensive examples of artifact usage:

- **[Server Example](./examples/server/cmd/artifacts/)** - Creating and managing artifacts in tasks
- **[Client Example](./examples/client/cmd/artifacts/)** - Extracting and processing artifacts from responses
- **[Artifacts Server](./examples/server/cmd/artifacts-server/)** - Standalone artifacts server for HTTP downloads
- **[Integrated Example](./examples/server/cmd/integrated-artifacts/)** - A2A server with integrated artifacts server
- **[Detailed Documentation](./docs/artifacts.md)** - Complete artifact API reference and best practices

### Default Task Handlers

The ADK provides specialized default task handlers that automatically handle input-required pausing:

#### DefaultPollingTaskHandler

Optimized for polling scenarios with automatic input-required pausing:

```go
// Create a server with default polling task handler
a2aServer, err := server.NewA2AServerBuilder(cfg, logger).
    WithDefaultPollingTaskHandler().
    WithAgentCardFromFile(".well-known/agent-card.json").
    Build()
```

#### DefaultStreamingTaskHandler

Optimized for streaming scenarios with automatic input-required pausing:

```go
// Create a server with default streaming task handler
a2aServer, err := server.NewA2AServerBuilder(cfg, logger).
    WithDefaultStreamingTaskHandler().
    WithAgentCardFromFile(".well-known/agent-card.json").
    Build()
```

These handlers automatically:

- Handle input-required pausing when agents call the `input_required` tool
- Manage conversation history appropriately for polling vs streaming contexts
- Provide appropriate error handling and logging
- Work seamlessly with or without AI agents

### Custom Task Processing

Implement custom business logic for task completion:

```go
type CustomTaskProcessor struct{}

func (ctp *CustomTaskProcessor) ProcessToolResult(toolCallResult string) *adk.Message {
    // Parse the tool result
    var result map[string]any
    json.Unmarshal([]byte(toolCallResult), &result)

    // Apply your business logic
    if shouldCompleteTask(result) {
        return &adk.Message{
            Role:    "assistant",
            Parts: []adk.Part{
                {
                    Kind:    "text",
                    Content: "Task completed successfully!",
                },
            },
        }
    }

    // Return nil to continue processing
    return nil
}

// Set the processor when building your server
a2aServer, err := server.NewA2AServerBuilder(cfg, logger).
    WithTaskResultProcessor(&CustomTaskProcessor{}).
    WithAgentCardFromFile(".well-known/agent-card.json").
    Build()
if err != nil {
    // handle error
}
```

### Push Notifications

Configure webhook notifications to receive real-time updates when task states change:

```go
// Create an HTTP push notification sender
notificationSender := server.NewHTTPPushNotificationSender(logger)

// Create a task manager with push notification support
taskManager := server.NewDefaultTaskManagerWithNotifications(
    logger,
    100, // max conversation history
    notificationSender,
)

// Or set it on an existing task manager
taskManager.SetNotificationSender(notificationSender)

// Configure push notification webhooks for a task
config := adk.TaskPushNotificationConfig{
    TaskID: "task-123",
    PushNotificationConfig: adk.PushNotificationConfig{
        URL:   "https://your-app.com/webhooks/task-updates",
        Token: &token, // Optional Bearer token
        Authentication: &adk.PushNotificationAuthenticationInfo{
            Schemes:     []string{"bearer"},
            Credentials: &bearerToken,
        },
    },
}

// Set the configuration
_, err := taskManager.SetTaskPushNotificationConfig(config)
if err != nil {
    log.Printf("Failed to set push notification config: %v", err)
}
```

#### Webhook Payload

When a task state changes, your webhook will receive a POST request with this payload:

```json
{
  "type": "task_update",
  "taskId": "task-123",
  "state": "completed",
  "timestamp": "2025-06-16T10:30:00Z",
  "task": {
    "id": "task-123",
    "kind": "task",
    "status": {
      "state": "completed",
      "message": {
        "role": "assistant",
        "parts": [{"kind": "text", "text": "Task completed successfully"}]
      },
      "timestamp": "2025-06-16T10:30:00Z"
    },
    "contextId": "context-456",
    "history": [...]
  }
}
```

#### Authentication Options

Push notifications support multiple authentication schemes:

```go
// Bearer token authentication
config := adk.TaskPushNotificationConfig{
    PushNotificationConfig: adk.PushNotificationConfig{
        URL:   "https://your-app.com/webhook",
        Token: &bearerToken, // Simple token field
    },
}

// Advanced authentication with custom schemes
config := adk.TaskPushNotificationConfig{
    PushNotificationConfig: adk.PushNotificationConfig{
        URL: "https://your-app.com/webhook",
        Authentication: &adk.PushNotificationAuthenticationInfo{
            Schemes:     []string{"bearer", "basic"},
            Credentials: &credentials,
        },
    },
}
```

#### Managing Push Notification Configs

```go
// List all configs for a task
configs, err := taskManager.ListTaskPushNotificationConfigs(
    adk.ListTaskPushNotificationConfigParams{ID: "task-123"},
)

// Get a specific config
config, err := taskManager.GetTaskPushNotificationConfig(
    adk.GetTaskPushNotificationConfigParams{ID: "config-id"},
)

// Delete a config
err := taskManager.DeleteTaskPushNotificationConfig(
    adk.DeleteTaskPushNotificationConfigParams{ID: "config-id"},
)
```

### Agent Metadata

Agent metadata can be configured in two ways: at build-time via LD flags (recommended for production) or at runtime via configuration.

#### Build-Time Metadata (Recommended)

Agent metadata is embedded directly into the binary during compilation using Go linker flags. This approach ensures immutable agent information and is ideal for production deployments:

```bash
# Build your application with custom LD flags
go build -ldflags="-X github.com/inference-gateway/adk/server.BuildAgentName='Weather Assistant' \
  -X github.com/inference-gateway/adk/server.BuildAgentDescription='Specialized weather analysis agent' \
  -X github.com/inference-gateway/adk/server.BuildAgentVersion='2.0.0'" \
  -o bin/app .
```

#### Runtime Metadata Configuration

For development or when dynamic configuration is needed, you can override the build-time metadata through the server's setter methods:

```go
cfg := config.Config{
    Port: "8080",
    CapabilitiesConfig: &config.CapabilitiesConfig{
        Streaming:              true,
        PushNotifications:      true,
        StateTransitionHistory: false,
    },
}

// The server uses build-time metadata as defaults (server.BuildAgentName, etc.)
// but you can override them at runtime if needed
a2aServer, err := server.NewA2AServerBuilder(cfg, logger).
    WithAgentCardFromFile(".well-known/agent-card.json").
    Build()
if err != nil {
    log.Fatal("Failed to create server:", err)
}

// Override build-time metadata for development
a2aServer.SetAgentName("Development Weather Assistant")
a2aServer.SetAgentDescription("Development version with debug features")
a2aServer.SetAgentVersion("dev-1.0.0")
```

**Note:** Build-time metadata takes precedence as defaults, but can be overridden at runtime using the setter methods (`SetAgentName`, `SetAgentDescription`, `SetAgentVersion`).

### Environment Configuration

Key environment variables for configuring your agent:

```bash
# Server configuration
PORT="8080"

# Agent metadata configuration (via LD flags only - see Build-Time Agent Metadata section)
# AGENT_NAME, AGENT_DESCRIPTION, AGENT_VERSION are set at build time via LD flags
AGENT_CARD_FILE_PATH="./.well-known/agent-card.json"    # Path to JSON AgentCard file (optional)

# LLM client configuration
AGENT_CLIENT_PROVIDER="openai"              # openai, anthropic, deepseek, ollama
AGENT_CLIENT_MODEL="openai/gpt-4"                  # Model name
INFERENCE_GATEWAY_URL="http://localhost:3000/v1"  # Required for AI features
AGENT_CLIENT_BASE_URL="https://api.openai.com/v1"  # Custom endpoint
AGENT_CLIENT_MAX_TOKENS="4096"              # Max tokens for completion
AGENT_CLIENT_TEMPERATURE="0.7"              # Temperature for completion
AGENT_CLIENT_SYSTEM_PROMPT="You are a helpful assistant"

# Capabilities
CAPABILITIES_STREAMING="true"
CAPABILITIES_PUSH_NOTIFICATIONS="true"
CAPABILITIES_STATE_TRANSITION_HISTORY="false"

# Authentication (optional)
AUTH_ENABLE="false"
AUTH_ISSUER_URL="http://keycloak:8080/realms/inference-gateway-realm"
AUTH_CLIENT_ID="inference-gateway-client"
AUTH_CLIENT_SECRET="your-secret"

# Task retention (optional)
TASK_RETENTION_MAX_COMPLETED_TASKS="100"    # Maximum completed tasks to retain (0 = unlimited)
TASK_RETENTION_MAX_FAILED_TASKS="50"        # Maximum failed tasks to retain (0 = unlimited)
TASK_RETENTION_CLEANUP_INTERVAL="5m"        # How often to run cleanup (0 = manual only)

# TLS (optional)
SERVER_TLS_ENABLE="false"
SERVER_TLS_CERT_PATH="/path/to/cert.pem"
SERVER_TLS_KEY_PATH="/path/to/key.pem"
```
=======
- **[Custom Tools](./examples/ai-powered/)** - Creating and integrating custom tools
- **[Agent Configuration](./examples/static-agent-card/)** - JSON-based agent metadata management
- **[Task Handling](./examples/default-handlers/)** - Built-in and custom task processing
- **[Streaming](./examples/streaming/)** - Real-time response handling
>>>>>>> bf9a22ba

## 🌐 A2A Ecosystem

This ADK is part of the broader Inference Gateway ecosystem:

### Related Projects

- **[Inference Gateway](https://github.com/inference-gateway/inference-gateway)** - Unified API gateway for AI providers
- **[Go SDK](https://github.com/inference-gateway/go-sdk)** - Go client library for Inference Gateway
- **[TypeScript SDK](https://github.com/inference-gateway/typescript-sdk)** - TypeScript/JavaScript client library
- **[Python SDK](https://github.com/inference-gateway/python-sdk)** - Python client library
- **[Rust SDK](https://github.com/inference-gateway/rust-sdk)** - Rust client library
- **[Rust ADK](https://github.com/inference-gateway/rust-adk)** - Rust A2A Development Kit

### A2A Agents

- **[Awesome A2A](https://github.com/inference-gateway/awesome-a2a)** - Curated list of A2A-compatible agents
- **[Browser Agent](https://github.com/inference-gateway/browser-agent)** - Web browser automation and interaction agent
- **[Documentation Agent](https://github.com/inference-gateway/documentation-agent)** - Documentation generation and management agent
- **[Google Calendar Agent](https://github.com/inference-gateway/google-calendar-agent)** - Google Calendar integration agent
- **[n8n Agent](https://github.com/inference-gateway/n8n-agent)** - n8n workflow automation integration agent

## 📋 Requirements

- **Go**: 1.25 or later
- **Dependencies**: See [go.mod](./go.mod) for full dependency list

## 🐳 Docker Support

Build and run your A2A agent application in a container. Here's an example Dockerfile for an application using the ADK:

```dockerfile
FROM golang:1.25-alpine AS builder

# Build arguments for agent metadata
ARG AGENT_NAME="My A2A Agent"
ARG AGENT_DESCRIPTION="A custom A2A agent built with the ADK"
ARG AGENT_VERSION="0.1.0"

WORKDIR /app
COPY go.mod go.sum ./
RUN go mod download

COPY . .
RUN go mod tidy && \
    go build -ldflags "-X 'github.com/inference-gateway/adk/server.BuildAgentName=${AGENT_NAME}' -X 'github.com/inference-gateway/adk/server.BuildAgentDescription=${AGENT_DESCRIPTION}' -X 'github.com/inference-gateway/adk/server.BuildAgentVersion=${AGENT_VERSION}'" -o bin/agent .

FROM alpine:latest
RUN apk --no-cache add ca-certificates && \
    addgroup -g 1001 -S a2a && \
    adduser -u 1001 -S agent -G a2a
WORKDIR /home/agent
COPY --from=builder /app/bin/agent .
RUN chown agent:a2a ./agent
USER agent
CMD ["./agent"]
```

**Build with custom metadata:**

```bash
docker build \
  --build-arg AGENT_NAME="Weather Assistant" \
  --build-arg AGENT_DESCRIPTION="AI-powered weather forecasting agent" \
  --build-arg AGENT_VERSION="0.1.1" \
  -t my-a2a-agent .
```

## 📄 License

This project is licensed under the MIT License. See the [LICENSE](./LICENSE) file for details.

## 🤝 Contributing

Contributions to the A2A ADK are welcome! Whether you're fixing bugs, adding features, improving documentation, or helping with testing, your contributions make the project better for everyone.

**Please see the [Contributing Guide](./CONTRIBUTING.md) for:**

- 🚀 **Getting Started** - Development environment setup and prerequisites
- 📋 **Development Workflow** - Step-by-step development process and tools
- 🎯 **Coding Guidelines** - Code style, testing patterns, and best practices
- 🛠️ **Making Changes** - Branch naming, commit format, and submission process
- 🧪 **Testing Guidelines** - Test structure, mocking, and coverage requirements
- 🔄 **Pull Request Process** - Review process and submission checklist

**Quick Start for Contributors:**

```bash
# Fork the repo and clone it
git clone https://github.com/your-username/adk.git
cd adk

# Install pre-commit hook
task precommit:install
```

For questions or help getting started, please [open a discussion](https://github.com/inference-gateway/adk/discussions) or check out the [contributing guide](./CONTRIBUTING.md).

## 📞 Support

### Issues & Questions

- **Bug Reports**: [GitHub Issues](https://github.com/inference-gateway/adk/issues)
- **Documentation**: [Official Docs](https://docs.inference-gateway.com)

## 🔗 Resources

### Documentation

- [A2A Protocol Specification](https://github.com/inference-gateway/schemas/tree/main/a2a)
- [API Documentation](https://docs.inference-gateway.com/a2a)

---

<p align="center">
  <a href="https://github.com/inference-gateway">GitHub</a> •
  <a href="https://docs.inference-gateway.com">Documentation</a>
</p><|MERGE_RESOLUTION|>--- conflicted
+++ resolved
@@ -462,835 +462,10 @@
 
 For detailed implementation examples and patterns, see the [examples](./examples/) directory:
 
-<<<<<<< HEAD
-```go
-// Create toolbox with custom tools
-toolBox := server.NewDefaultToolBox()
-
-// Add custom tools (see Custom Tools section below)
-weatherTool := server.NewBasicTool(/* ... */)
-toolBox.AddTool(weatherTool)
-
-// Build a fully configured agent
-agent, err := server.NewAgentBuilder(logger).
-    WithConfig(cfg).
-    WithLLMClient(llmClient).
-    WithToolBox(toolBox).
-    WithSystemPrompt("You are a comprehensive AI assistant with weather capabilities.").
-    WithMaxChatCompletion(20).
-    WithMaxConversationHistory(50).
-    Build()
-if err != nil {
-    // handle error
-}
-
-// Use the agent in your server
-a2aServer, err := server.NewA2AServerBuilder(serverCfg, logger).
-    WithAgent(agent).
-    WithAgentCardFromFile(".well-known/agent-card.json").
-    Build()
-if err != nil {
-    // handle error
-}
-```
-
-### Custom Tools
-
-Create custom tools to extend your agent's capabilities.
-
-#### Toolbox Creation
-
-The ADK provides two ways to create a toolbox:
-
-- **`NewDefaultToolBox()`** - Creates a toolbox with built-in tools including:
-  - `input_required` - Allows agents to pause tasks and request additional user input when needed
-
-- **`NewToolBox()`** - Creates an empty toolbox for complete customization
-
-```go
-// Option 1: Use default toolbox (includes input_required tool)
-toolBox := server.NewDefaultToolBox()
-
-// Option 2: Create empty toolbox
-toolBox := server.NewToolBox()
-
-// Create a custom tool using NewBasicTool
-weatherTool := server.NewBasicTool(
-    "get_weather",
-    "Get current weather for a location",
-    map[string]any{
-        "type": "object",
-        "properties": map[string]any{
-            "location": map[string]any{
-                "type":        "string",
-                "description": "The city and state, e.g. San Francisco, CA",
-            },
-        },
-        "required": []string{"location"},
-    },
-    func(ctx context.Context, args map[string]any) (string, error) {
-        location := args["location"].(string)
-
-        // Your weather API logic here
-        result := getWeather(location)
-
-        response, _ := json.Marshal(result)
-        return string(response), nil
-    },
-)
-
-// Add the tool to the toolbox
-toolBox.AddTool(weatherTool)
-
-// Set the toolbox on your agent
-agent.SetToolBox(toolBox)
-```
-
-### Loading AgentCard from JSON File
-
-Load agent metadata from static JSON files, making it possible to serve agent cards without requiring Go code changes. This approach improves readability and allows non-developers to manage agent configuration.
-
-#### Environment Variable
-
-Configure the JSON file path using:
-
-```bash
-# Set the path to your JSON AgentCard file
-export AGENT_CARD_FILE_PATH="/path/to/your/.well-known/agent-card.json"
-```
-
-#### JSON AgentCard Structure
-
-Create a JSON file following the A2A AgentCard specification:
-
-```json
-{
-  "name": "Weather Assistant",
-  "description": "A specialized AI agent that provides comprehensive weather information",
-  "version": "2.1.0",
-  "url": "https://weather-agent.example.com",
-  "documentationUrl": "https://weather-agent.example.com/docs",
-  "iconUrl": "https://weather-agent.example.com/icon.png",
-  "capabilities": {
-    "streaming": true,
-    "pushNotifications": true,
-    "stateTransitionHistory": false
-  },
-  "defaultInputModes": ["text"],
-  "defaultOutputModes": ["text", "json"],
-  "skills": [
-    {
-      "id": "current-weather",
-      "name": "Current Weather",
-      "description": "Get current weather conditions for any location",
-      "tags": ["weather", "current", "conditions"],
-      "inputModes": ["text"],
-      "outputModes": ["text", "json"],
-      "examples": [
-        "What's the weather in New York?",
-        "Current conditions in Tokyo"
-      ]
-    }
-  ],
-  "provider": {
-    "organization": "Weather Corp",
-    "url": "https://weathercorp.example.com"
-  },
-  "securitySchemes": {
-    "apiKey": {
-      "type": "apiKey",
-      "in": "header",
-      "name": "X-API-Key",
-      "description": "API key for weather service access"
-    }
-  },
-  "security": [{ "apiKey": [] }]
-}
-```
-
-#### Using with Server Builder
-
-Load JSON AgentCard using the server builder:
-
-```go
-// Automatically load during server creation (if AGENT_CARD_FILE_PATH is set)
-a2aServer, err := server.NewA2AServerBuilder(cfg, logger).
-    WithAgent(agent).
-    Build()
-if err != nil {
-    // handle error
-}
-
-// Or explicitly specify the file path
-a2aServer, err := server.NewA2AServerBuilder(cfg, logger).
-    WithAgent(agent).
-    WithAgentCardFromFile("./.well-known/agent-card.json").
-    Build()
-if err != nil {
-    // handle error
-}
-
-// Or load after server creation
-if err := a2aServer.LoadAgentCardFromFile("./.well-known/agent-card.json"); err != nil {
-    log.Printf("Failed to load agent card: %v", err)
-}
-```
-
-#### Complete Example
-
-See the complete example at [`examples/server/cmd/json-agentcard/`](./examples/server/cmd/json-agentcard/main.go):
-
-```bash
-# Run with default agent card
-cd examples/server/cmd/json-agentcard
-go run main.go
-
-# Run with custom agent card file
-AGENT_CARD_FILE_PATH="./my-custom-card.json" go run main.go
-
-# Run with AI capabilities
-export INFERENCE_GATEWAY_URL="http://localhost:3000/v1"
-export AGENT_CARD_FILE_PATH="./.well-known/agent-card.json"
-go run main.go
-```
-
-#### Benefits
-
-- **Improved Readability**: Agent configuration in human-readable JSON format
-- **No Code Changes**: Update agent metadata without recompiling
-- **Version Control Friendly**: Easy to track changes in agent configuration
-- **Team Collaboration**: Non-developers can manage agent metadata
-- **Deployment Flexibility**: Different agent cards for different environments
-
-### Task Pausing for User Input
-
-Agents can pause tasks to request additional input from clients using the input-required state:
-
-```go
-// Server-side: Pause task for input (TaskManager interface)
-err := taskManager.PauseTaskForInput(taskID, &adk.Message{
-    Role: "assistant",
-    Parts: []adk.Part{{
-        Kind: "text",
-        Text: "I need additional information. Please provide your preferences:",
-    }},
-})
-
-// Client-side: Monitor and resume paused tasks
-for {
-    task, err := client.GetTask(ctx, taskID)
-    if err != nil {
-        log.Printf("Error getting task: %v", err)
-        continue
-    }
-
-    switch task.Status.State {
-    case adk.TaskStateInputRequired:
-        // Display agent's request and get user input
-        fmt.Printf("Agent: %s\n", getMessageText(task.Status.Message))
-        userInput := getUserInput()
-
-        // Resume task with user input (TaskID in message as per schema)
-        _, err = client.SendTask(ctx, adk.MessageSendParams{
-            Message: adk.Message{
-                Role: "user",
-                TaskID: &taskID,  // Resume existing task
-                Parts: []adk.Part{{Kind: "text", Text: userInput}},
-            },
-        })
-        if err != nil {
-            log.Printf("Error resuming task: %v", err)
-        }
-    case adk.TaskStateCompleted, adk.TaskStateFailed:
-        return task // Task finished
-    }
-
-    time.Sleep(2 * time.Second) // Poll interval
-}
-```
-
-#### Tool Use and MCP Integration
-
-Leverage standard tool use patterns and Model Context Protocol (MCP) with task pausing:
-
-**Tool-Based Pausing:**
-
-```go
-// Define a tool that requires user input
-inputTool := server.NewBasicTool(
-    "request_user_input",
-    "Request additional input from the user",
-    map[string]any{
-        "type": "object",
-        "properties": map[string]any{
-            "prompt": {"type": "string", "description": "Question for the user"},
-        },
-    },
-    func(ctx context.Context, args map[string]any) (string, error) {
-        prompt := args["prompt"].(string)
-
-        // Extract taskID from context (set by agent)
-        taskID := ctx.Value("taskID").(string)
-
-        // Pause the task and request input
-        err := taskManager.PauseTaskForInput(taskID, &adk.Message{
-            Role: "assistant",
-            Parts: []adk.Part{{Kind: "text", Text: prompt}},
-        })
-
-        return "task_paused_for_input", err
-    },
-)
-```
-
-**MCP Tool Integration:**
-
-```go
-// MCP tools can seamlessly pause tasks for user confirmation
-mcpConfirmTool := server.NewBasicTool(
-    "mcp_confirm_action",
-    "Request user confirmation via MCP protocol",
-    map[string]any{
-        "type": "object",
-        "properties": map[string]any{
-            "action": {"type": "string", "description": "Action requiring confirmation"},
-            "details": {"type": "object", "description": "Action details"},
-        },
-    },
-    func(ctx context.Context, args map[string]any) (string, error) {
-        // Use MCP to present structured confirmation request
-        confirmationRequest := buildMCPConfirmation(args)
-
-        taskID := ctx.Value("taskID").(string)
-        err := taskManager.PauseTaskForInput(taskID, confirmationRequest)
-
-        return "awaiting_mcp_confirmation", err
-    },
-)
-```
-
-This pattern enables agents to seamlessly integrate human-in-the-loop workflows while maintaining tool use standards and MCP compatibility.
-
-### Working with Artifacts
-
-Artifacts enable agents to generate and return rich content beyond simple text responses, including files, structured data, and multi-part content. The ADK provides artifact support for both server and client applications.
-
-#### What are Artifacts?
-
-Artifacts represent files, data structures, or other resources generated during task execution:
-
-- **Text content**: Analysis results, reports, documentation
-- **Files**: Generated documents, images, data files
-- **Structured data**: JSON objects, analysis results, metadata
-- **Multi-part content**: Combinations of the above
-
-#### Server-Side Artifact Creation
-
-```go
-import "github.com/inference-gateway/adk/server"
-
-// Create artifact helper
-artifactHelper := server.NewArtifactHelper()
-
-// Create different types of artifacts
-textArtifact := artifactHelper.CreateTextArtifact(
-    "Analysis Report",                    // name
-    "Detailed analysis of the request",   // description
-    "This is the analysis content...",    // text content
-)
-
-// File artifact from bytes
-data := []byte("Hello, World!")
-mimeType := artifactHelper.GetMimeTypeFromExtension("hello.txt")
-fileArtifact := artifactHelper.CreateFileArtifactFromBytes(
-    "Generated File",
-    "A simple text file",
-    "hello.txt",
-    data,
-    mimeType,
-)
-
-// Structured data artifact
-analysisData := map[string]any{
-    "summary": "Task completed successfully",
-    "metrics": map[string]any{
-        "processing_time": 1.5,
-        "word_count":     150,
-    },
-    "results": []string{"item1", "item2", "item3"},
-}
-dataArtifact := artifactHelper.CreateDataArtifact(
-    "Analysis Results",
-    "Structured analysis data",
-    analysisData,
-)
-
-// Add artifacts to task
-artifactHelper.AddArtifactToTask(task, textArtifact)
-artifactHelper.AddArtifactToTask(task, fileArtifact)
-artifactHelper.AddArtifactToTask(task, dataArtifact)
-```
-
-#### Client-Side Artifact Extraction
-
-```go
-import "github.com/inference-gateway/adk/client"
-
-// Create client with artifact support
-a2aClient := client.NewClient("http://localhost:8080")
-artifactHelper := a2aClient.GetArtifactHelper()
-
-// Send task and extract artifacts
-response, err := a2aClient.SendTask(ctx, params)
-task, err := artifactHelper.ExtractTaskFromResponse(response)
-
-// Check for artifacts
-if artifactHelper.HasArtifacts(task) {
-    fmt.Printf("Task contains %d artifacts\n", artifactHelper.GetArtifactCount(task))
-
-    // Get artifacts by type
-    textArtifacts := artifactHelper.GetTextArtifacts(task)
-    fileArtifacts := artifactHelper.GetFileArtifacts(task)
-    dataArtifacts := artifactHelper.GetDataArtifacts(task)
-
-    // Extract content from artifacts
-    for _, artifact := range textArtifacts {
-        texts := artifactHelper.ExtractTextFromArtifact(&artifact)
-        for _, text := range texts {
-            fmt.Println("Text content:", text)
-        }
-    }
-
-    // Process file artifacts
-    for _, artifact := range fileArtifacts {
-        files, err := artifactHelper.ExtractFileDataFromArtifact(&artifact)
-        if err != nil {
-            continue
-        }
-
-        for _, file := range files {
-            if file.IsDataFile() {
-                fmt.Printf("File: %s (%d bytes)\n", file.GetFileName(), len(file.Data))
-            }
-        }
-    }
-}
-```
-
-#### Streaming Artifact Updates
-
-For real-time artifact delivery during streaming responses:
-
-```go
-// Server-side: Send artifact updates during streaming
-func (h *StreamingHandler) HandleStreamingTask(ctx context.Context, task *types.Task, message *types.Message) (<-chan server.StreamEvent, error) {
-    eventsChan := make(chan server.StreamEvent, 100)
-
-    go func() {
-        defer close(eventsChan)
-
-        // Create and send artifact update
-        artifact := h.artifactHelper.CreateTextArtifact(
-            "Streaming Result",
-            "Partial result from streaming",
-            "Current progress: 50%",
-        )
-
-        artifactEvent := h.artifactHelper.CreateTaskArtifactUpdateEvent(
-            task.ID,
-            task.ContextID,
-            artifact,
-            boolPtr(false), // append
-            boolPtr(false), // lastChunk
-        )
-
-        eventsChan <- &server.ArtifactUpdateStreamEvent{
-            Event: artifactEvent,
-        }
-    }()
-
-    return eventsChan, nil
-}
-
-// Client-side: Handle streaming artifact updates
-eventChan, err := a2aClient.SendTaskStreaming(ctx, params)
-if err != nil {
-    log.Fatalf("Failed to start streaming: %v", err)
-}
-
-for event := range eventChan {
-    if artifactEvent, isArtifact := artifactHelper.ExtractArtifactUpdateFromStreamEvent(event); isArtifact {
-        fmt.Printf("Received artifact update: %s\n", artifactEvent.Artifact.ArtifactID)
-
-        if artifactEvent.LastChunk != nil && *artifactEvent.LastChunk {
-            fmt.Println("Final artifact update received")
-        }
-    }
-}
-```
-
-#### Artifacts Server (Optional)
-
-For scenarios where artifacts need to be downloaded directly via HTTP, the ADK provides an optional artifacts server that serves files through REST endpoints:
-
-```go
-import (
-    "github.com/inference-gateway/adk/server"
-    "github.com/inference-gateway/adk/server/config"
-)
-
-// Create artifacts server configuration
-cfg := &config.ArtifactsConfig{
-    Enable: true,
-    ServerConfig: config.ArtifactsServerConfig{
-        Port: "8081",
-        Host: "",
-    },
-    StorageConfig: config.ArtifactsStorageConfig{
-        Provider: "filesystem",  // or "minio", "s3", "gcs"
-        BasePath: "./artifacts",
-    },
-}
-
-// Create artifacts server with filesystem storage
-artifactsServer, err := server.NewArtifactsServerBuilder(cfg, logger).
-    WithFilesystemStorage("./artifacts", "http://localhost:8081").
-    Build()
-
-// Or with MinIO storage
-artifactsServer, err := server.NewArtifactsServerBuilder(cfg, logger).
-    WithMinIOStorage("localhost:9000", "accesskey", "secretkey", "artifacts", "http://localhost:8081", false).
-    Build()
-
-// Start the artifacts server (usually in a goroutine)
-go func() {
-    if err := artifactsServer.Start(ctx); err != nil {
-        logger.Error("Artifacts server failed", zap.Error(err))
-    }
-}()
-```
-
-**Key Features:**
-
-- **Multiple Storage Providers**: Filesystem, MinIO, S3, Google Cloud Storage
-- **RESTful Download API**: `GET /artifacts/{artifactId}/{filename}`
-- **Security**: Path traversal protection and input sanitization
-- **Integration**: Works seamlessly with A2A protocol artifacts via URI references
-
-**Storage Providers:**
-
-- `filesystem`: Local disk storage (default)
-- `minio`: MinIO object storage
-- `s3`: Amazon S3 (planned)
-- `gcs`: Google Cloud Storage (planned)
-
-**Integration with A2A Protocol:**
-
-```go
-// In your task handler, store files and reference them via URIs
-url, err := artifactsServer.GetStorage().Store(ctx, artifactID, "report.pdf", pdfData)
-if err != nil {
-    return err
-}
-
-// Create artifact with downloadable URI
-artifact := artifactHelper.CreateFileArtifactFromURI(
-    "Analysis Report",
-    "Downloadable PDF report",
-    "report.pdf",
-    url, // Points to artifacts server endpoint
-    stringPtr("application/pdf"),
-)
-```
-
-#### Complete Examples
-
-For comprehensive examples of artifact usage:
-
-- **[Server Example](./examples/server/cmd/artifacts/)** - Creating and managing artifacts in tasks
-- **[Client Example](./examples/client/cmd/artifacts/)** - Extracting and processing artifacts from responses
-- **[Artifacts Server](./examples/server/cmd/artifacts-server/)** - Standalone artifacts server for HTTP downloads
-- **[Integrated Example](./examples/server/cmd/integrated-artifacts/)** - A2A server with integrated artifacts server
-- **[Detailed Documentation](./docs/artifacts.md)** - Complete artifact API reference and best practices
-
-### Default Task Handlers
-
-The ADK provides specialized default task handlers that automatically handle input-required pausing:
-
-#### DefaultPollingTaskHandler
-
-Optimized for polling scenarios with automatic input-required pausing:
-
-```go
-// Create a server with default polling task handler
-a2aServer, err := server.NewA2AServerBuilder(cfg, logger).
-    WithDefaultPollingTaskHandler().
-    WithAgentCardFromFile(".well-known/agent-card.json").
-    Build()
-```
-
-#### DefaultStreamingTaskHandler
-
-Optimized for streaming scenarios with automatic input-required pausing:
-
-```go
-// Create a server with default streaming task handler
-a2aServer, err := server.NewA2AServerBuilder(cfg, logger).
-    WithDefaultStreamingTaskHandler().
-    WithAgentCardFromFile(".well-known/agent-card.json").
-    Build()
-```
-
-These handlers automatically:
-
-- Handle input-required pausing when agents call the `input_required` tool
-- Manage conversation history appropriately for polling vs streaming contexts
-- Provide appropriate error handling and logging
-- Work seamlessly with or without AI agents
-
-### Custom Task Processing
-
-Implement custom business logic for task completion:
-
-```go
-type CustomTaskProcessor struct{}
-
-func (ctp *CustomTaskProcessor) ProcessToolResult(toolCallResult string) *adk.Message {
-    // Parse the tool result
-    var result map[string]any
-    json.Unmarshal([]byte(toolCallResult), &result)
-
-    // Apply your business logic
-    if shouldCompleteTask(result) {
-        return &adk.Message{
-            Role:    "assistant",
-            Parts: []adk.Part{
-                {
-                    Kind:    "text",
-                    Content: "Task completed successfully!",
-                },
-            },
-        }
-    }
-
-    // Return nil to continue processing
-    return nil
-}
-
-// Set the processor when building your server
-a2aServer, err := server.NewA2AServerBuilder(cfg, logger).
-    WithTaskResultProcessor(&CustomTaskProcessor{}).
-    WithAgentCardFromFile(".well-known/agent-card.json").
-    Build()
-if err != nil {
-    // handle error
-}
-```
-
-### Push Notifications
-
-Configure webhook notifications to receive real-time updates when task states change:
-
-```go
-// Create an HTTP push notification sender
-notificationSender := server.NewHTTPPushNotificationSender(logger)
-
-// Create a task manager with push notification support
-taskManager := server.NewDefaultTaskManagerWithNotifications(
-    logger,
-    100, // max conversation history
-    notificationSender,
-)
-
-// Or set it on an existing task manager
-taskManager.SetNotificationSender(notificationSender)
-
-// Configure push notification webhooks for a task
-config := adk.TaskPushNotificationConfig{
-    TaskID: "task-123",
-    PushNotificationConfig: adk.PushNotificationConfig{
-        URL:   "https://your-app.com/webhooks/task-updates",
-        Token: &token, // Optional Bearer token
-        Authentication: &adk.PushNotificationAuthenticationInfo{
-            Schemes:     []string{"bearer"},
-            Credentials: &bearerToken,
-        },
-    },
-}
-
-// Set the configuration
-_, err := taskManager.SetTaskPushNotificationConfig(config)
-if err != nil {
-    log.Printf("Failed to set push notification config: %v", err)
-}
-```
-
-#### Webhook Payload
-
-When a task state changes, your webhook will receive a POST request with this payload:
-
-```json
-{
-  "type": "task_update",
-  "taskId": "task-123",
-  "state": "completed",
-  "timestamp": "2025-06-16T10:30:00Z",
-  "task": {
-    "id": "task-123",
-    "kind": "task",
-    "status": {
-      "state": "completed",
-      "message": {
-        "role": "assistant",
-        "parts": [{"kind": "text", "text": "Task completed successfully"}]
-      },
-      "timestamp": "2025-06-16T10:30:00Z"
-    },
-    "contextId": "context-456",
-    "history": [...]
-  }
-}
-```
-
-#### Authentication Options
-
-Push notifications support multiple authentication schemes:
-
-```go
-// Bearer token authentication
-config := adk.TaskPushNotificationConfig{
-    PushNotificationConfig: adk.PushNotificationConfig{
-        URL:   "https://your-app.com/webhook",
-        Token: &bearerToken, // Simple token field
-    },
-}
-
-// Advanced authentication with custom schemes
-config := adk.TaskPushNotificationConfig{
-    PushNotificationConfig: adk.PushNotificationConfig{
-        URL: "https://your-app.com/webhook",
-        Authentication: &adk.PushNotificationAuthenticationInfo{
-            Schemes:     []string{"bearer", "basic"},
-            Credentials: &credentials,
-        },
-    },
-}
-```
-
-#### Managing Push Notification Configs
-
-```go
-// List all configs for a task
-configs, err := taskManager.ListTaskPushNotificationConfigs(
-    adk.ListTaskPushNotificationConfigParams{ID: "task-123"},
-)
-
-// Get a specific config
-config, err := taskManager.GetTaskPushNotificationConfig(
-    adk.GetTaskPushNotificationConfigParams{ID: "config-id"},
-)
-
-// Delete a config
-err := taskManager.DeleteTaskPushNotificationConfig(
-    adk.DeleteTaskPushNotificationConfigParams{ID: "config-id"},
-)
-```
-
-### Agent Metadata
-
-Agent metadata can be configured in two ways: at build-time via LD flags (recommended for production) or at runtime via configuration.
-
-#### Build-Time Metadata (Recommended)
-
-Agent metadata is embedded directly into the binary during compilation using Go linker flags. This approach ensures immutable agent information and is ideal for production deployments:
-
-```bash
-# Build your application with custom LD flags
-go build -ldflags="-X github.com/inference-gateway/adk/server.BuildAgentName='Weather Assistant' \
-  -X github.com/inference-gateway/adk/server.BuildAgentDescription='Specialized weather analysis agent' \
-  -X github.com/inference-gateway/adk/server.BuildAgentVersion='2.0.0'" \
-  -o bin/app .
-```
-
-#### Runtime Metadata Configuration
-
-For development or when dynamic configuration is needed, you can override the build-time metadata through the server's setter methods:
-
-```go
-cfg := config.Config{
-    Port: "8080",
-    CapabilitiesConfig: &config.CapabilitiesConfig{
-        Streaming:              true,
-        PushNotifications:      true,
-        StateTransitionHistory: false,
-    },
-}
-
-// The server uses build-time metadata as defaults (server.BuildAgentName, etc.)
-// but you can override them at runtime if needed
-a2aServer, err := server.NewA2AServerBuilder(cfg, logger).
-    WithAgentCardFromFile(".well-known/agent-card.json").
-    Build()
-if err != nil {
-    log.Fatal("Failed to create server:", err)
-}
-
-// Override build-time metadata for development
-a2aServer.SetAgentName("Development Weather Assistant")
-a2aServer.SetAgentDescription("Development version with debug features")
-a2aServer.SetAgentVersion("dev-1.0.0")
-```
-
-**Note:** Build-time metadata takes precedence as defaults, but can be overridden at runtime using the setter methods (`SetAgentName`, `SetAgentDescription`, `SetAgentVersion`).
-
-### Environment Configuration
-
-Key environment variables for configuring your agent:
-
-```bash
-# Server configuration
-PORT="8080"
-
-# Agent metadata configuration (via LD flags only - see Build-Time Agent Metadata section)
-# AGENT_NAME, AGENT_DESCRIPTION, AGENT_VERSION are set at build time via LD flags
-AGENT_CARD_FILE_PATH="./.well-known/agent-card.json"    # Path to JSON AgentCard file (optional)
-
-# LLM client configuration
-AGENT_CLIENT_PROVIDER="openai"              # openai, anthropic, deepseek, ollama
-AGENT_CLIENT_MODEL="openai/gpt-4"                  # Model name
-INFERENCE_GATEWAY_URL="http://localhost:3000/v1"  # Required for AI features
-AGENT_CLIENT_BASE_URL="https://api.openai.com/v1"  # Custom endpoint
-AGENT_CLIENT_MAX_TOKENS="4096"              # Max tokens for completion
-AGENT_CLIENT_TEMPERATURE="0.7"              # Temperature for completion
-AGENT_CLIENT_SYSTEM_PROMPT="You are a helpful assistant"
-
-# Capabilities
-CAPABILITIES_STREAMING="true"
-CAPABILITIES_PUSH_NOTIFICATIONS="true"
-CAPABILITIES_STATE_TRANSITION_HISTORY="false"
-
-# Authentication (optional)
-AUTH_ENABLE="false"
-AUTH_ISSUER_URL="http://keycloak:8080/realms/inference-gateway-realm"
-AUTH_CLIENT_ID="inference-gateway-client"
-AUTH_CLIENT_SECRET="your-secret"
-
-# Task retention (optional)
-TASK_RETENTION_MAX_COMPLETED_TASKS="100"    # Maximum completed tasks to retain (0 = unlimited)
-TASK_RETENTION_MAX_FAILED_TASKS="50"        # Maximum failed tasks to retain (0 = unlimited)
-TASK_RETENTION_CLEANUP_INTERVAL="5m"        # How often to run cleanup (0 = manual only)
-
-# TLS (optional)
-SERVER_TLS_ENABLE="false"
-SERVER_TLS_CERT_PATH="/path/to/cert.pem"
-SERVER_TLS_KEY_PATH="/path/to/key.pem"
-```
-=======
 - **[Custom Tools](./examples/ai-powered/)** - Creating and integrating custom tools
 - **[Agent Configuration](./examples/static-agent-card/)** - JSON-based agent metadata management
 - **[Task Handling](./examples/default-handlers/)** - Built-in and custom task processing
 - **[Streaming](./examples/streaming/)** - Real-time response handling
->>>>>>> bf9a22ba
 
 ## 🌐 A2A Ecosystem
 
